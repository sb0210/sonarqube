<?xml version="1.0" encoding="UTF-8"?>
<project xmlns="http://maven.apache.org/POM/4.0.0" xmlns:xsi="http://www.w3.org/2001/XMLSchema-instance" xsi:schemaLocation="http://maven.apache.org/POM/4.0.0 http://maven.apache.org/maven-v4_0_0.xsd">

  <modelVersion>4.0.0</modelVersion>
  <groupId>org.codehaus.sonar</groupId>
  <artifactId>sonar</artifactId>
  <packaging>pom</packaging>
<<<<<<< HEAD
  <version>2.8-SNAPSHOT</version>
=======
  <version>2.7</version>
>>>>>>> a823384d
  <name>Sonar</name>
  <url>http://www.sonarsource.org</url>

  <modules>
    <!-- public artifacts to be deployed to central repository -->
    <module>archetypes/sonar-basic-plugin</module>
    <module>archetypes/sonar-gwt-plugin</module>
    <module>sonar-batch</module>
    <module>sonar-batch-bootstrapper</module>
    <module>sonar-batch-maven-compat</module>
    <module>sonar-channel</module>
    <module>sonar-check-api</module>
    <module>sonar-colorizer</module>
    <module>sonar-core</module>
    <module>sonar-deprecated</module>
    <module>sonar-duplications</module>
    <module>sonar-graph</module>
    <module>sonar-gwt-api</module>
    <module>sonar-java-api</module>
    <module>sonar-maven-plugin</module>
    <module>sonar-maven3-plugin</module>
    <module>sonar-plugin-api</module>
    <module>sonar-squid</module>
    <module>sonar-testing-harness</module>
    <module>sonar-ws-client</module>
    <module>plugins/sonar-core-gwt</module>
    <module>plugins/sonar-core-plugin</module>
    <module>plugins/sonar-dbcleaner-plugin</module>
    <module>plugins/sonar-checkstyle-plugin</module>
    <module>plugins/sonar-pmd-plugin</module>
    <module>plugins/sonar-cobertura-plugin</module>
    <module>plugins/sonar-surefire-plugin</module>
    <module>plugins/sonar-googleanalytics-plugin</module>
    <module>plugins/sonar-findbugs-plugin</module>
    <module>plugins/sonar-cpd-plugin</module>
    <module>plugins/sonar-squid-java-plugin</module>
    <module>plugins/sonar-design-plugin</module>
  </modules>

  <organization>
    <name>SonarSource</name>
    <url>http://www.sonarsource.com</url>
  </organization>
  <inceptionYear>2009</inceptionYear>

  <issueManagement>
    <system>jira</system>
    <url>http://jira.codehaus.org/browse/SONAR</url>
  </issueManagement>

  <distributionManagement>
    <repository>
      <id>codehaus.org</id>
      <url>dav:https://dav.codehaus.org/repository/sonar</url>
      <uniqueVersion>false</uniqueVersion>
    </repository>
    <snapshotRepository>
      <id>codehaus.org</id>
      <url>dav:https://dav.codehaus.org/snapshots.repository/sonar</url>
      <uniqueVersion>false</uniqueVersion>
    </snapshotRepository>
  </distributionManagement>

  <repositories>
    <repository>
      <!-- for gwt-incubator july-14-2009 -->
      <id>sonar</id>
      <name>Sonar</name>
      <url>http://repository.sonarsource.org/content/repositories/sonar</url>
      <releases>
        <enabled>true</enabled>
      </releases>
      <snapshots>
        <enabled>false</enabled>
      </snapshots>
    </repository>
  </repositories>

  <properties>
    <derby.version>10.6.1.0</derby.version>
    <jetty.version>6.1.24</jetty.version>
    <sonar.skippedModules>sonar-deprecated,sonar-gwt-api,sonar-core-gwt</sonar.skippedModules>
    <project.build.sourceEncoding>UTF-8</project.build.sourceEncoding>
    <maven.min.version>2.0</maven.min.version>
    <jdk.min.version>1.5</jdk.min.version>

    <!-- default GWT configuration. It's overridden by the profile 'dev' to speed up compilation in dev environments-->
    <gwt.permutationSuffix />
    <gwt.extraJvmArgs>-Xmx512m -Xss1024k</gwt.extraJvmArgs>
  </properties>

  <build>
    <extensions>
      <extension>
        <groupId>org.apache.maven.wagon</groupId>
        <artifactId>wagon-webdav</artifactId>
        <version>1.0-beta-2</version>
      </extension>
    </extensions>

    <pluginManagement>
      <!-- Plugins ordered by shortname (archetype, assembly ...) -->
      <plugins>
        <plugin>
          <groupId>org.codehaus.mojo</groupId>
          <artifactId>animal-sniffer-maven-plugin</artifactId>
          <version>1.6</version>
        </plugin>
        <plugin>
          <groupId>org.apache.maven.plugins</groupId>
          <artifactId>maven-antrun-plugin</artifactId>
          <version>1.3</version>
        </plugin>
        <plugin>
          <groupId>org.apache.maven.plugins</groupId>
          <artifactId>maven-archetype-plugin</artifactId>
          <version>2.0-alpha-4</version>
        </plugin>
        <plugin>
          <groupId>org.apache.maven.plugins</groupId>
          <artifactId>maven-assembly-plugin</artifactId>
          <version>2.2</version>
        </plugin>
        <plugin>
          <groupId>org.apache.maven.plugins</groupId>
          <artifactId>maven-clean-plugin</artifactId>
          <version>2.4.1</version>
        </plugin>
        <plugin>
          <groupId>com.atlassian.maven.plugins</groupId>
          <artifactId>maven-clover2-plugin</artifactId>
          <version>2.6.1</version>
        </plugin>
        <plugin>
          <groupId>org.apache.maven.plugins</groupId>
          <artifactId>maven-compiler-plugin</artifactId>
          <version>2.3.2</version>
        </plugin>
        <plugin>
          <groupId>org.apache.maven.plugins</groupId>
          <artifactId>maven-dependency-plugin</artifactId>
          <version>2.1</version>
        </plugin>
        <plugin>
          <groupId>org.apache.maven.plugins</groupId>
          <artifactId>maven-deploy-plugin</artifactId>
          <version>2.5</version>
        </plugin>
        <plugin>
          <groupId>org.apache.maven.plugins</groupId>
          <artifactId>maven-enforcer-plugin</artifactId>
          <version>1.0</version>
        </plugin>
        <plugin>
          <groupId>org.apache.maven.plugins</groupId>
          <artifactId>maven-failsafe-plugin</artifactId>
          <version>2.6</version>
        </plugin>
        <plugin>
          <groupId>org.codehaus.mojo</groupId>
          <artifactId>gwt-maven-plugin</artifactId>
          <version>1.2</version>
        </plugin>
        <plugin>
          <groupId>org.apache.maven.plugins</groupId>
          <artifactId>maven-install-plugin</artifactId>
          <version>2.3.1</version>
        </plugin>
        <plugin>
          <groupId>org.apache.maven.plugins</groupId>
          <artifactId>maven-jar-plugin</artifactId>
          <version>2.3.1</version>
        </plugin>
        <plugin>
          <groupId>org.apache.maven.plugins</groupId>
          <artifactId>maven-javadoc-plugin</artifactId>
          <version>2.7</version>
        </plugin>
        <plugin>
          <groupId>org.apache.maven.plugins</groupId>
          <artifactId>maven-jxr-plugin</artifactId>
          <version>2.2</version>
        </plugin>
        <plugin>
          <groupId>com.mycila.maven-license-plugin</groupId>
          <artifactId>maven-license-plugin</artifactId>
          <version>1.9.0</version>
        </plugin>
        <plugin>
          <groupId>org.apache.maven.plugins</groupId>
          <artifactId>maven-plugin-plugin</artifactId>
          <version>2.4</version>
        </plugin>
        <plugin>
          <groupId>org.apache.maven.plugins</groupId>
          <artifactId>maven-release-plugin</artifactId>
          <version>2.1</version>
        </plugin>
        <plugin>
          <groupId>org.apache.maven.plugins</groupId>
          <artifactId>maven-resources-plugin</artifactId>
          <version>2.4.3</version>
        </plugin>
        <plugin>
          <groupId>org.apache.maven.plugins</groupId>
          <artifactId>maven-shade-plugin</artifactId>
          <version>1.4</version>
        </plugin>
        <plugin>
          <groupId>org.apache.maven.plugins</groupId>
          <artifactId>maven-site-plugin</artifactId>
          <version>2.0.1</version>
        </plugin>
        <plugin>
          <groupId>org.apache.maven.plugins</groupId>
          <artifactId>maven-source-plugin</artifactId>
          <version>2.1.2</version>
        </plugin>
        <plugin>
          <groupId>org.apache.maven.plugins</groupId>
          <artifactId>maven-surefire-plugin</artifactId>
          <version>2.6</version>
        </plugin>
        <plugin>
          <groupId>org.codehaus.sonar</groupId>
          <artifactId>sonar-dev-maven-plugin</artifactId>
          <version>1.2</version>
        </plugin>
        <plugin>
          <groupId>org.codehaus.sonar</groupId>
          <artifactId>sonar-packaging-maven-plugin</artifactId>
          <version>1.0</version>
          <extensions>true</extensions>
        </plugin>
      </plugins>
    </pluginManagement>

    <plugins>
      <plugin>
        <groupId>org.apache.maven.plugins</groupId>
        <artifactId>maven-compiler-plugin</artifactId>
        <configuration>
          <source>${jdk.min.version}</source>
          <target>${jdk.min.version}</target>
          <encoding>${project.build.sourceEncoding}</encoding>
        </configuration>
      </plugin>

      <plugin>
        <groupId>org.apache.maven.plugins</groupId>
        <artifactId>maven-enforcer-plugin</artifactId>
        <executions>
          <execution>
            <id>enforce-plugin-versions</id>
            <goals>
              <goal>enforce</goal>
            </goals>
            <configuration>
              <rules>
                <requirePluginVersions>
                  <message>Build reproducibility : always define plugin versions</message>
                  <banLatest>true</banLatest>
                  <banRelease>true</banRelease>
                  <phases>clean,deploy</phases>
                </requirePluginVersions>
              </rules>
            </configuration>
          </execution>
		  <execution>
            <id>enforce-dependency-versions</id>
            <goals>
              <goal>enforce</goal>
            </goals>
            <configuration>
              <rules>
                <requireReleaseDeps>
                  <message>No SNAPSHOT versions allowed for dependencies</message>
                  <onlyWhenRelease>true</onlyWhenRelease>
                </requireReleaseDeps>
              </rules>
            </configuration>
          </execution>
          <execution>
            <id>enforce-java-version</id>
            <goals>
              <goal>enforce</goal>
            </goals>
            <configuration>
              <rules>
                <requireJavaVersion>
                  <message>To build this project JDK ${jdk.min.version} (or upper) is required. Please install it.
                  </message>
                  <version>${jdk.min.version}</version>
                </requireJavaVersion>
              </rules>
            </configuration>
          </execution>
          <execution>
            <id>enforce-maven-version</id>
            <goals>
              <goal>enforce</goal>
            </goals>
            <configuration>
              <rules>
                <requireMavenVersion>
                  <message>To build this project Maven ${maven.min.version} (or upper) is required. Please install it.
                  </message>
                  <version>${maven.min.version}</version>
                </requireMavenVersion>
              </rules>
            </configuration>
          </execution>
        </executions>
      </plugin>
      <plugin>
        <groupId>org.apache.maven.plugins</groupId>
        <artifactId>maven-release-plugin</artifactId>
        <configuration>
          <autoVersionSubmodules>true</autoVersionSubmodules>
          <localCheckout>true</localCheckout>
          <pushChanges>false</pushChanges>
        </configuration>
      </plugin>
      <plugin>
        <groupId>org.apache.maven.plugins</groupId>
        <artifactId>maven-jar-plugin</artifactId>
        <configuration>
          <archive>
            <manifestEntries>
              <Version>${project.version}</Version>
            </manifestEntries>
          </archive>
        </configuration>
      </plugin>
      <plugin>
        <groupId>org.apache.maven.plugins</groupId>
        <artifactId>maven-javadoc-plugin</artifactId>
        <configuration>
          <excludePackageNames>  net.*:org.sonar.application:org.sonar.server:org.sonar.graph:org.sonar.batch:org.sonar.channel:org.sonar.java:org.sonar.maven*:org.sonar.plugins.*:org.sonar.colorizer:org.sonar.squid:org.sonar.core:org.sonar.jpa:org.sonar.duplications
          </excludePackageNames>
          <author>false</author>
          <linksource>true</linksource>
          <reportOutputDirectory>${project.reporting.outputDirectory}/${project.version}/apidocs</reportOutputDirectory>
        </configuration>
      </plugin>
      <plugin>
        <groupId>org.apache.maven.plugins</groupId>
        <artifactId>maven-jxr-plugin</artifactId>
        <configuration>
          <aggregate>true</aggregate>
          <linkJavadoc>true</linkJavadoc>
          <javadocDir>${project.reporting.outputDirectory}/${project.version}/apidocs</javadocDir>
        </configuration>
      </plugin>
      <plugin>
        <groupId>org.apache.maven.plugins</groupId>
        <artifactId>maven-source-plugin</artifactId>
        <executions>
          <execution>
            <id>attach-sources</id>
            <phase>verify</phase>
            <goals>
              <goal>jar</goal>
            </goals>
          </execution>
        </executions>
      </plugin>
    </plugins>
  </build>

  <dependencyManagement>
    <dependencies>
      <!-- sonar modules -->
      <dependency>
        <groupId>org.codehaus.sonar</groupId>
        <artifactId>sonar-channel</artifactId>
        <version>${project.version}</version>
      </dependency>
      <dependency>
        <groupId>org.codehaus.sonar</groupId>
        <artifactId>sonar-check-api</artifactId>
        <version>${project.version}</version>
      </dependency>
      <dependency>
        <groupId>org.codehaus.sonar</groupId>
        <artifactId>sonar-colorizer</artifactId>
        <version>${project.version}</version>
      </dependency>
      <dependency>
        <groupId>org.codehaus.sonar</groupId>
        <artifactId>sonar-core</artifactId>
        <version>${project.version}</version>
      </dependency>
      <dependency>
        <groupId>org.codehaus.sonar</groupId>
        <artifactId>sonar-deprecated</artifactId>
        <version>${project.version}</version>
      </dependency>
      <dependency>
        <groupId>org.codehaus.sonar</groupId>
        <artifactId>sonar-duplications</artifactId>
        <version>${project.version}</version>
      </dependency>
      <dependency>
        <groupId>org.codehaus.sonar</groupId>
        <artifactId>sonar-graph</artifactId>
        <version>${project.version}</version>
      </dependency>
      <dependency>
        <groupId>org.codehaus.sonar</groupId>
        <artifactId>sonar-gwt-api</artifactId>
        <version>${project.version}</version>
      </dependency>
      <dependency>
        <groupId>org.codehaus.sonar</groupId>
        <artifactId>sonar-java-api</artifactId>
        <version>${project.version}</version>
      </dependency>
      <dependency>
        <groupId>org.codehaus.sonar</groupId>
        <artifactId>sonar-plugin-api</artifactId>
        <version>${project.version}</version>
      </dependency>
      <dependency>
        <groupId>org.codehaus.sonar</groupId>
        <artifactId>sonar-update-center-common</artifactId>
        <version>1.1</version>
      </dependency>
      <dependency>
        <groupId>org.codehaus.sonar</groupId>
        <artifactId>sonar-server</artifactId>
        <version>${project.version}</version>
      </dependency>
      <dependency>
        <groupId>org.codehaus.sonar</groupId>
        <artifactId>sonar-squid</artifactId>
        <version>${project.version}</version>
      </dependency>
      <dependency>
        <groupId>org.codehaus.sonar</groupId>
        <artifactId>sonar-testing-harness</artifactId>
        <version>${project.version}</version>
      </dependency>
      <dependency>
        <groupId>org.codehaus.sonar</groupId>
        <artifactId>sonar-ws-client</artifactId>
        <version>${project.version}</version>
      </dependency>

      <dependency>
        <groupId>asm</groupId>
        <artifactId>asm-all</artifactId>
        <version>3.2</version>
      </dependency>
      <dependency>
        <groupId>classworlds</groupId>
        <artifactId>classworlds</artifactId>
        <version>1.1</version>
      </dependency>
      <dependency>
        <groupId>commons-collections</groupId>
        <artifactId>commons-collections</artifactId>
        <version>3.2.1</version>
      </dependency>
      <dependency>
        <groupId>com.google.collections</groupId>
        <artifactId>google-collections</artifactId>
        <version>1.0</version>
      </dependency>
      <dependency>
        <groupId>commons-io</groupId>
        <artifactId>commons-io</artifactId>
        <version>2.0.1</version>
      </dependency>
      <dependency>
        <groupId>commons-codec</groupId>
        <artifactId>commons-codec</artifactId>
        <version>1.4</version>
      </dependency>
      <dependency>
        <groupId>commons-lang</groupId>
        <artifactId>commons-lang</artifactId>
        <version>2.6</version>
      </dependency>
      <dependency>
        <groupId>commons-math</groupId>
        <artifactId>commons-math</artifactId>
        <version>1.2</version>
      </dependency>
      <dependency>
        <groupId>commons-dbcp</groupId>
        <artifactId>commons-dbcp</artifactId>
        <!-- do not upgrade to version 1.4, not compatible with Java5 -->
        <version>1.3</version>
      </dependency>
      <dependency>
        <groupId>commons-configuration</groupId>
        <artifactId>commons-configuration</artifactId>
        <version>1.6</version>
        <exclusions>
          <exclusion>
            <groupId>commons-logging</groupId>
            <artifactId>commons-logging</artifactId>
          </exclusion>
        </exclusions>
      </dependency>
      <dependency>
        <groupId>com.google.gwt</groupId>
        <artifactId>gwt-user</artifactId>
        <version>2.0.4</version>
      </dependency>
      <dependency>
        <groupId>com.google.gwt</groupId>
        <artifactId>gwt-incubator</artifactId>
        <version>2.0.1</version>
      </dependency>
      <dependency>
        <groupId>com.ibm.icu</groupId>
        <artifactId>icu4j</artifactId>
        <!-- animal-sniffer doesn't work with 2.6.1 -->
        <version>3.4.4</version>
      </dependency>
      <dependency>
        <groupId>jfree</groupId>
        <artifactId>jfreechart</artifactId>
        <version>1.0.9</version>
      </dependency>
      <dependency>
        <groupId>org.hibernate</groupId>
        <artifactId>hibernate-annotations</artifactId>
        <version>3.4.0.GA</version>
      </dependency>
      <dependency>
        <groupId>org.hibernate</groupId>
        <artifactId>hibernate-commons-annotations</artifactId>
        <version>3.1.0.GA</version>
      </dependency>
      <dependency>
        <groupId>org.hibernate</groupId>
        <artifactId>hibernate-core</artifactId>
        <version>3.3.2.GA</version>
        <exclusions>
          <exclusion>
            <groupId>javax.transaction</groupId>
            <artifactId>jta</artifactId>
          </exclusion>
        </exclusions>
      </dependency>
      <dependency>
        <groupId>org.hibernate</groupId>
        <artifactId>hibernate-ehcache</artifactId>
        <version>3.3.2.GA</version>
        <exclusions>
          <exclusion>
            <groupId>commons-logging</groupId>
            <artifactId>commons-logging</artifactId>
          </exclusion>
        </exclusions>
      </dependency>
      <dependency>
        <groupId>org.hibernate</groupId>
        <artifactId>hibernate-entitymanager</artifactId>
        <version>3.4.0.GA</version>
        <exclusions>
          <exclusion>
            <groupId>javax.transaction</groupId>
            <artifactId>jta</artifactId>
          </exclusion>
        </exclusions>
      </dependency>
      <dependency>
        <groupId>org.picocontainer</groupId>
        <artifactId>picocontainer</artifactId>
        <version>2.10.2</version>
      </dependency>
      <dependency>
        <groupId>org.slf4j</groupId>
        <artifactId>slf4j-api</artifactId>
        <version>1.5.6</version>
      </dependency>
      <dependency>
        <groupId>org.slf4j</groupId>
        <artifactId>jcl-over-slf4j</artifactId>
        <version>1.5.6</version>
      </dependency>
      <dependency>
        <groupId>org.slf4j</groupId>
        <artifactId>log4j-over-slf4j</artifactId>
        <version>1.5.6</version>
      </dependency>
      <dependency>
        <groupId>ch.qos.logback</groupId>
        <artifactId>logback-classic</artifactId>
        <version>0.9.15</version>
      </dependency>
      <dependency>
        <groupId>ch.qos.logback</groupId>
        <artifactId>logback-core</artifactId>
        <version>0.9.15</version>
      </dependency>
      <dependency>
        <groupId>janino</groupId>
        <artifactId>janino</artifactId>
        <version>2.5.10</version>
      </dependency>
      <dependency>
        <groupId>org.apache.derby</groupId>
        <artifactId>derbyclient</artifactId>
        <version>${derby.version}</version>
      </dependency>
      <dependency>
        <groupId>org.apache.derby</groupId>
        <artifactId>derby</artifactId>
        <version>${derby.version}</version>
      </dependency>
      <dependency>
        <groupId>org.apache.derby</groupId>
        <artifactId>derbynet</artifactId>
        <version>${derby.version}</version>
      </dependency>
      <dependency>
	    <!-- 
	         IMPORTANT: DO NOT UPGRADE THIS LIB. Indeed v.1.0.0.1 is a dedicated branch to support Tomcat 5.x. Versions 1.0.5 and greater do not support Tomcat 5.
	         See http://jira.codehaus.org/browse/SONAR-2212
	    -->
        <groupId>org.jruby.rack</groupId>
        <artifactId>jruby-rack</artifactId>
        <version>1.0.0.1</version>
      </dependency>
      <dependency>
        <groupId>mysql</groupId>
        <artifactId>mysql-connector-java</artifactId>
        <version>5.1.13</version>
      </dependency>
      <dependency>
        <groupId>postgresql</groupId>
        <artifactId>postgresql</artifactId>
        <version>9.0-801.jdbc3</version>
      </dependency>
      <dependency>
        <groupId>net.sourceforge.jtds</groupId>
        <artifactId>jtds</artifactId>
        <version>1.2.4</version>
      </dependency>
      <dependency>
        <groupId>org.codehaus.woodstox</groupId>
        <artifactId>woodstox-core-lgpl</artifactId>
        <version>4.0.4</version>
      </dependency>
      <dependency>
        <groupId>org.codehaus.staxmate</groupId>
        <artifactId>staxmate</artifactId>
        <version>2.0.0</version>
        <exclusions>
          <!-- see SONAR-879 -->
          <exclusion>
            <groupId>org.codehaus.woodstox</groupId>
            <artifactId>stax2-api</artifactId>
          </exclusion>
          <exclusion>
            <groupId>org.codehaus.woodstox</groupId>
            <artifactId>woodstox-core-asl</artifactId>
          </exclusion>
        </exclusions>
      </dependency>
      <dependency>
        <groupId>org.mockito</groupId>
        <artifactId>mockito-all</artifactId>
        <version>1.8.5</version>
      </dependency>
      <dependency>
        <groupId>org.hamcrest</groupId>
        <artifactId>hamcrest-all</artifactId>
        <version>1.1</version>
      </dependency>
      <dependency>
        <groupId>com.thoughtworks.xstream</groupId>
        <artifactId>xstream</artifactId>
        <version>1.3.1</version>
        <exclusions>
          <exclusion>
            <groupId>xpp3</groupId>
            <artifactId>xpp3_min</artifactId>
          </exclusion>
        </exclusions>
      </dependency>
      <dependency>
        <groupId>xpp3</groupId>
        <artifactId>xpp3</artifactId>
        <version>1.1.3.3</version>
      </dependency>
      <dependency>
        <groupId>org.apache.maven</groupId>
        <artifactId>maven-core</artifactId>
        <version>2.0.7</version>
      </dependency>
      <dependency>
        <groupId>org.apache.maven</groupId>
        <artifactId>maven-plugin-api</artifactId>
        <version>2.0.7</version>
      </dependency>
      <dependency>
        <groupId>org.apache.maven</groupId>
        <artifactId>maven-artifact</artifactId>
        <version>2.0.7</version>
      </dependency>
      <dependency>
        <groupId>org.apache.maven</groupId>
        <artifactId>maven-project</artifactId>
        <version>2.0.7</version>
      </dependency>
      <dependency>
        <groupId>org.apache.maven.shared</groupId>
        <artifactId>maven-dependency-tree</artifactId>
        <version>1.2</version>
      </dependency>
      <dependency>
        <groupId>org.apache.maven.shared</groupId>
        <artifactId>maven-common-artifact-filters</artifactId>
        <version>1.2</version>
      </dependency>
      <dependency>
        <groupId>org.jruby</groupId>
        <artifactId>jruby-complete</artifactId>
        <version>1.6.0</version>
      </dependency>
      <dependency>
        <groupId>geronimo-spec</groupId>
        <artifactId>geronimo-spec-jta</artifactId>
        <version>1.0-M1</version>
      </dependency>
      <dependency>
        <groupId>org.codehaus.woodstox</groupId>
        <artifactId>stax2-api</artifactId>
        <version>3.0.1</version>
      </dependency>
      <dependency>
        <groupId>org.mortbay.jetty</groupId>
        <artifactId>jetty-ajp</artifactId>
        <version>${jetty.version}</version>
      </dependency>
      <dependency>
        <groupId>org.mortbay.jetty</groupId>
        <artifactId>jetty-plus</artifactId>
        <version>${jetty.version}</version>
      </dependency>
      <dependency>
        <groupId>org.mortbay.jetty</groupId>
        <artifactId>jetty-naming</artifactId>
        <version>${jetty.version}</version>
      </dependency>
      <dependency>
        <groupId>org.mortbay.jetty</groupId>
        <artifactId>jetty</artifactId>
        <version>${jetty.version}</version>
      </dependency>
      <dependency>
        <groupId>org.mortbay.jetty</groupId>
        <artifactId>jetty-util</artifactId>
        <version>${jetty.version}</version>
      </dependency>
      <dependency>
        <groupId>hsqldb</groupId>
        <artifactId>hsqldb</artifactId>
        <version>1.8.0.10</version>
      </dependency>
      <dependency>
        <groupId>org.jdom</groupId>
        <artifactId>jdom</artifactId>
        <version>1.1</version>
      </dependency>
      <dependency>
        <groupId>junit</groupId>
        <artifactId>junit</artifactId>
        <version>4.8.2</version>
      </dependency>
      <dependency>
        <groupId>xerces</groupId>
        <artifactId>xercesImpl</artifactId>
        <version>2.8.1</version>
      </dependency>
      <dependency>
        <groupId>xalan</groupId>
        <artifactId>xalan</artifactId>
        <version>2.7.1</version>
      </dependency>
      <dependency>
        <groupId>xmlunit</groupId>
        <artifactId>xmlunit</artifactId>
        <version>1.2</version>
      </dependency>
      <dependency>
        <groupId>org.dbunit</groupId>
        <artifactId>dbunit</artifactId>
        <version>2.4.5</version>
        <exclusions>
          <!--  removing commons lang 2.1 and xerces-->
          <exclusion>
            <groupId>commons-lang</groupId>
            <artifactId>commons-lang</artifactId>
          </exclusion>
          <exclusion>
            <groupId>xerces</groupId>
            <artifactId>xmlParserAPIs</artifactId>
          </exclusion>
          <exclusion>
            <groupId>xerces</groupId>
            <artifactId>xercesImpl</artifactId>
          </exclusion>
        </exclusions>
      </dependency>
      <dependency>
        <groupId>org.mortbay.jetty</groupId>
        <artifactId>jetty-servlet-tester</artifactId>
        <version>${jetty.version}</version>
      </dependency>
    </dependencies>
  </dependencyManagement>

  <mailingLists>
    <mailingList>
      <name>Sonar users mailing list</name>
      <subscribe>http://xircles.codehaus.org/projects/sonar/lists</subscribe>
      <unsubscribe>http://xircles.codehaus.org/projects/sonar/lists</unsubscribe>
      <post>user@sonar.codehaus.org</post>
      <archive>http://www.nabble.com/Sonar-f30151.html</archive>
    </mailingList>
  </mailingLists>

  <scm>
    <connection>scm:git:git@github.com:SonarSource/sonar.git</connection>
    <developerConnection>scm:git:git@github.com:SonarSource/sonar.git</developerConnection>
    <url>scm:git:git@github.com:SonarSource/sonar.git</url>
  </scm>

  <ciManagement>
    <system>bamboo</system>
    <url>http://bamboo.ci.codehaus.org/browse/SONAR-DEF</url>
  </ciManagement>

  <licenses>
    <license>
      <name>GNU LGPL 3</name>
      <url>http://www.gnu.org/licenses/lgpl.txt</url>
      <distribution>repo</distribution>
    </license>
  </licenses>

  <developers>
    <developer>
      <id>evgeny.mandrikov</id>
      <name>Evgeny Mandrikov</name>
      <email>evgeny.mandrikov@sonarsource.com</email>
      <organization>SonarSource</organization>
      <timezone>+3</timezone>
    </developer>
    <developer>
      <id>fabrice.bellingard</id>
      <name>Fabrice Bellingard</name>
      <email>fabrice.bellingard@sonarsource.com</email>
      <organization>SonarSource</organization>
      <timezone>+1</timezone>
    </developer>
    <developer>
      <id>freddy.mallet</id>
      <name>Freddy Mallet</name>
      <email>freddy.mallet@sonarsource.com</email>
      <organization>SonarSource</organization>
      <timezone>+1</timezone>
    </developer>
    <developer>
      <id>olivier.gaudin</id>
      <name>Olivier Gaudin</name>
      <email>olivier.gaudin@sonarsource.com</email>
      <organization>SonarSource</organization>
      <timezone>+1</timezone>
    </developer>
    <developer>
      <id>simon.brandhof</id>
      <name>Simon Brandhof</name>
      <email>simon.brandhof@sonarsource.com</email>
      <organization>SonarSource</organization>
      <timezone>+1</timezone>
    </developer>
  </developers>

  <profiles>
    <profile>
      <id>all</id>
      <activation>
        <activeByDefault>true</activeByDefault>
      </activation>
      <modules>
        <module>sonar-core-maven-plugin</module>
        <module>sonar-server</module>
        <module>sonar-application</module>
      </modules>
    </profile>

    <profile>
      <id>release</id>
      <build>
        <plugins>
          <plugin>
            <groupId>org.apache.maven.plugins</groupId>
            <artifactId>maven-javadoc-plugin</artifactId>
            <version>2.7</version>
            <executions>
              <execution>
                <id>attach-javadocs</id>
                <goals>
                  <goal>jar</goal>
                </goals>
              </execution>
            </executions>
          </plugin>
        </plugins>
      </build>
    </profile>

    <profile>
      <id>sanity-checks</id>
      <build>
        <plugins>
          <!-- check compatibility with Java 5 -->
          <plugin>
            <groupId>org.codehaus.mojo</groupId>
            <artifactId>animal-sniffer-maven-plugin</artifactId>
            <executions>
              <execution>
                <id>enforce-java-api-compatibility</id>
                <phase>verify</phase>
                <goals>
                  <goal>check</goal>
                </goals>
                <configuration>
                  <signature>
                    <groupId>org.codehaus.mojo.signature</groupId>
                    <artifactId>java15</artifactId>
                    <version>1.0</version>
                  </signature>
                </configuration>
              </execution>
            </executions>
          </plugin>


          <!-- check copyright/license headers -->
          <plugin>
            <inherited>false</inherited>
            <groupId>com.mycila.maven-license-plugin</groupId>
            <artifactId>maven-license-plugin</artifactId>
            <configuration>
              <header>${project.basedir}/copyright.txt</header>
              <failIfMissing>true</failIfMissing>
              <strictCheck>true</strictCheck>
              <aggregate>true</aggregate>
              <includes>
                <include>**/sonar-*/src/main/java/**</include>
                <include>**/sonar-*/src/test/java/**</include>
              </includes>
              <excludes>
                <exclude>tests/**</exclude>
              </excludes>
              <mapping>
                <java>SLASHSTAR_STYLE</java>
              </mapping>
            </configuration>
            <executions>
              <execution>
                <id>enforce-license-headers</id>
                <phase>validate</phase>
                <goals>
                  <goal>check</goal>
                </goals>
              </execution>
            </executions>
          </plugin>
        </plugins>
      </build>
    </profile>
  </profiles>

</project><|MERGE_RESOLUTION|>--- conflicted
+++ resolved
@@ -5,11 +5,7 @@
   <groupId>org.codehaus.sonar</groupId>
   <artifactId>sonar</artifactId>
   <packaging>pom</packaging>
-<<<<<<< HEAD
   <version>2.8-SNAPSHOT</version>
-=======
-  <version>2.7</version>
->>>>>>> a823384d
   <name>Sonar</name>
   <url>http://www.sonarsource.org</url>
 
@@ -278,7 +274,7 @@
               </rules>
             </configuration>
           </execution>
-		  <execution>
+          <execution>
             <id>enforce-dependency-versions</id>
             <goals>
               <goal>enforce</goal>
