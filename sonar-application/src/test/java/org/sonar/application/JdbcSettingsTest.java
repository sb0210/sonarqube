--- conflicted
+++ resolved
@@ -64,21 +64,12 @@
     Props props = new Props(new Properties());
 
     // minimal -> ok
-<<<<<<< HEAD
     settings.checkUrlParameters(JdbcSettings.Provider.MYSQL,
-      "jdbc:mysql://localhost:3306/sonar?useUnicode=true&characterEncoding=utf8");
+      "jdbc:mysql://localhost:3306/sonar?useUnicode=true&characterEncoding=utf8&useCursorFetch=true");
 
     // full -> ok
     settings.checkUrlParameters(JdbcSettings.Provider.MYSQL,
-      "jdbc:mysql://localhost:3306/sonar?useUnicode=true&characterEncoding=utf8&rewriteBatchedStatements=true&useConfigs=maxPerformance");
-=======
-    settings.checkUrlParameters(JdbcSettings.Provider.mysql,
-      "jdbc:mysql://localhost:3306/sonar?useUnicode=true&characterEncoding=utf8&useCursorFetch=true");
-
-    // full -> ok
-    settings.checkUrlParameters(JdbcSettings.Provider.mysql,
       "jdbc:mysql://localhost:3306/sonar?useUnicode=true&characterEncoding=utf8&rewriteBatchedStatements=true&useConfigs=maxPerformance&useCursorFetch=true");
->>>>>>> 3ac8de59
 
     // missing required -> ko
     try {
