--- conflicted
+++ resolved
@@ -64,28 +64,6 @@
   <td
     className="thin nowrap"
   >
-<<<<<<< HEAD
-    <ActionsDropdown>
-      <ActionsDropdownItem
-        to={
-          Object {
-            "pathname": "/project_roles",
-            "query": Object {
-              "id": "project",
-            },
-          }
-        }
-      >
-        edit_permissions
-      </ActionsDropdownItem>
-      <ActionsDropdownItem
-        className="js-apply-template"
-        onClick={[Function]}
-      >
-        projects_role.apply_template
-      </ActionsDropdownItem>
-    </ActionsDropdown>
-=======
     <ProjectRowActions
       currentUser={
         Object {
@@ -102,7 +80,6 @@
         }
       }
     />
->>>>>>> ae63a6af
   </td>
 </tr>
 `;
@@ -169,28 +146,6 @@
   <td
     className="thin nowrap"
   >
-<<<<<<< HEAD
-    <ActionsDropdown>
-      <ActionsDropdownItem
-        to={
-          Object {
-            "pathname": "/project_roles",
-            "query": Object {
-              "id": "project",
-            },
-          }
-        }
-      >
-        edit_permissions
-      </ActionsDropdownItem>
-      <ActionsDropdownItem
-        className="js-apply-template"
-        onClick={[Function]}
-      >
-        projects_role.apply_template
-      </ActionsDropdownItem>
-    </ActionsDropdown>
-=======
     <ProjectRowActions
       currentUser={
         Object {
@@ -208,7 +163,6 @@
         }
       }
     />
->>>>>>> ae63a6af
   </td>
 </tr>
 `;