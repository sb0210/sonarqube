--- conflicted
+++ resolved
@@ -19,13 +19,7 @@
  */
 package org.sonar.server.measure.ws;
 
-<<<<<<< HEAD
-=======
 import com.google.common.base.Joiner;
-import com.google.common.base.Throwables;
-import java.io.IOException;
-import java.io.InputStream;
->>>>>>> f5b13cbd
 import java.util.List;
 import java.util.stream.IntStream;
 import org.junit.Before;
@@ -36,7 +30,7 @@
 import org.sonar.api.server.ws.WebService.Param;
 import org.sonar.api.utils.System2;
 import org.sonar.api.web.UserRole;
-import org.sonar.core.util.stream.Collectors;
+import org.sonar.core.util.stream.MoreCollectors;
 import org.sonar.db.DbClient;
 import org.sonar.db.DbSession;
 import org.sonar.db.DbTester;
@@ -585,9 +579,10 @@
     expectedException.expect(IllegalArgumentException.class);
     expectedException.expectMessage("Metrics distrib1, distrib2 can't be requested in this web service. Please use api/measures/component");
 
-    call(ws.newRequest()
-      .setParam(PARAM_BASE_COMPONENT_ID, "project-uuid")
-      .setParam(PARAM_METRIC_KEYS, "distrib1,distrib2"));
+    ws.newRequest()
+      .setParam(PARAM_BASE_COMPONENT_ID, "project-uuid")
+      .setParam(PARAM_METRIC_KEYS, "distrib1,distrib2")
+      .execute();
   }
 
   @Test
@@ -600,9 +595,10 @@
     expectedException.expect(IllegalArgumentException.class);
     expectedException.expectMessage("Metrics data1, data2 can't be requested in this web service. Please use api/measures/component");
 
-    call(ws.newRequest()
-      .setParam(PARAM_BASE_COMPONENT_ID, "project-uuid")
-      .setParam(PARAM_METRIC_KEYS, "data1,data2"));
+    ws.newRequest()
+      .setParam(PARAM_BASE_COMPONENT_ID, "project-uuid")
+      .setParam(PARAM_METRIC_KEYS, "data1,data2")
+      .execute();
   }
 
   @Test
@@ -610,15 +606,16 @@
     componentDb.insertProjectAndSnapshot(newProjectDto(db.getDefaultOrganization(), "project-uuid"));
     List<String> metrics = IntStream.range(0, 20)
       .mapToObj(i -> "metric" + i)
-      .collect(Collectors.toList());
+      .collect(MoreCollectors.toList());
     db.commit();
 
     expectedException.expect(IllegalArgumentException.class);
     expectedException.expectMessage("Number of metrics keys is limited to 15, got 20");
 
-    call(ws.newRequest()
-      .setParam(PARAM_BASE_COMPONENT_ID, "project-uuid")
-      .setParam(PARAM_METRIC_KEYS, Joiner.on(",").join(metrics)));
+    ws.newRequest()
+      .setParam(PARAM_BASE_COMPONENT_ID, "project-uuid")
+      .setParam(PARAM_METRIC_KEYS, Joiner.on(",").join(metrics))
+      .execute();
   }
 
   @Test
