/*
 * SonarQube
 * Copyright (C) 2009-2017 SonarSource SA
 * mailto:info AT sonarsource DOT com
 *
 * This program is free software; you can redistribute it and/or
 * modify it under the terms of the GNU Lesser General Public
 * License as published by the Free Software Foundation; either
 * version 3 of the License, or (at your option) any later version.
 *
 * This program is distributed in the hope that it will be useful,
 * but WITHOUT ANY WARRANTY; without even the implied warranty of
 * MERCHANTABILITY or FITNESS FOR A PARTICULAR PURPOSE.  See the GNU
 * Lesser General Public License for more details.
 *
 * You should have received a copy of the GNU Lesser General Public License
 * along with this program; if not, write to the Free Software Foundation,
 * Inc., 51 Franklin Street, Fifth Floor, Boston, MA  02110-1301, USA.
 */
package org.sonar.server.usergroups.ws;

import org.sonar.api.server.ws.Request;
import org.sonar.api.server.ws.Response;
import org.sonar.api.server.ws.WebService.NewAction;
import org.sonar.api.server.ws.WebService.NewController;
import org.sonar.db.DbClient;
import org.sonar.db.DbSession;
import org.sonar.db.user.UserDto;
<<<<<<< HEAD
import org.sonar.server.exceptions.BadRequestException;
import org.sonar.db.permission.OrganizationPermission;
=======
>>>>>>> ea8d74d2
import org.sonar.server.user.UserSession;

import static java.lang.String.format;
import static org.sonar.server.usergroups.ws.GroupWsSupport.PARAM_GROUP_ID;
import static org.sonar.server.usergroups.ws.GroupWsSupport.PARAM_GROUP_NAME;
import static org.sonar.server.usergroups.ws.GroupWsSupport.PARAM_LOGIN;
import static org.sonar.server.usergroups.ws.GroupWsSupport.defineGroupWsParameters;
import static org.sonar.server.usergroups.ws.GroupWsSupport.defineLoginWsParameter;
import static org.sonar.server.ws.WsUtils.checkFound;
import static org.sonar.server.ws.WsUtils.checkRequest;

public class RemoveUserAction implements UserGroupsWsAction {

  private final DbClient dbClient;
  private final UserSession userSession;
  private final GroupWsSupport support;

  public RemoveUserAction(DbClient dbClient, UserSession userSession, GroupWsSupport support) {
    this.dbClient = dbClient;
    this.userSession = userSession;
    this.support = support;
  }

  @Override
  public void define(NewController context) {
    NewAction action = context.createAction("remove_user")
      .setDescription(format("Remove a user from a group.<br />" +
        "'%s' or '%s' must be provided.<br>" +
        "Requires the following permission: 'Administer System'.",
        PARAM_GROUP_ID, PARAM_GROUP_NAME))
      .setHandler(this)
      .setPost(true)
      .setSince("5.2");

    defineGroupWsParameters(action);
    defineLoginWsParameter(action);
  }

  @Override
  public void handle(Request request, Response response) throws Exception {
    userSession.checkLoggedIn();

    try (DbSession dbSession = dbClient.openSession(false)) {
      GroupId group = support.findGroup(dbSession, request);
      userSession.checkPermission(OrganizationPermission.ADMINISTER, group.getOrganizationUuid());

      String login = request.mandatoryParam(PARAM_LOGIN);
      UserDto user = getUser(dbSession, login);

      ensureLastAdminIsNotRemoved(dbSession, group, user);

      dbClient.userGroupDao().delete(dbSession, group.getId(), user.getId());
      dbSession.commit();

      response.noContent();
    }
  }

  /**
   * Ensure that there are still users with admin global permission if user is removed from the group.
   */
  private void ensureLastAdminIsNotRemoved(DbSession dbSession, GroupId group, UserDto user) {
    int remainingAdmins = dbClient.authorizationDao().countUsersWithGlobalPermissionExcludingGroupMember(dbSession,
<<<<<<< HEAD
      group.getOrganizationUuid(), OrganizationPermission.ADMINISTER.getKey(), group.getId(), user.getId());
    if (remainingAdmins == 0) {
      throw new BadRequestException("The last administrator user cannot be removed");
    }
=======
      group.getOrganizationUuid(), SYSTEM_ADMIN, group.getId(), user.getId());
    checkRequest(remainingAdmins > 0, "The last administrator user cannot be removed");
>>>>>>> ea8d74d2
  }

  private UserDto getUser(DbSession dbSession, String userLogin) {
    return checkFound(dbClient.userDao().selectActiveUserByLogin(dbSession, userLogin),
      "User with login '%s' is not found'", userLogin);
  }
}<|MERGE_RESOLUTION|>--- conflicted
+++ resolved
@@ -26,14 +26,12 @@
 import org.sonar.db.DbClient;
 import org.sonar.db.DbSession;
 import org.sonar.db.user.UserDto;
-<<<<<<< HEAD
 import org.sonar.server.exceptions.BadRequestException;
 import org.sonar.db.permission.OrganizationPermission;
-=======
->>>>>>> ea8d74d2
 import org.sonar.server.user.UserSession;
 
 import static java.lang.String.format;
+import static org.sonar.core.permission.GlobalPermissions.SYSTEM_ADMIN;
 import static org.sonar.server.usergroups.ws.GroupWsSupport.PARAM_GROUP_ID;
 import static org.sonar.server.usergroups.ws.GroupWsSupport.PARAM_GROUP_NAME;
 import static org.sonar.server.usergroups.ws.GroupWsSupport.PARAM_LOGIN;
@@ -94,15 +92,8 @@
    */
   private void ensureLastAdminIsNotRemoved(DbSession dbSession, GroupId group, UserDto user) {
     int remainingAdmins = dbClient.authorizationDao().countUsersWithGlobalPermissionExcludingGroupMember(dbSession,
-<<<<<<< HEAD
       group.getOrganizationUuid(), OrganizationPermission.ADMINISTER.getKey(), group.getId(), user.getId());
-    if (remainingAdmins == 0) {
-      throw new BadRequestException("The last administrator user cannot be removed");
-    }
-=======
-      group.getOrganizationUuid(), SYSTEM_ADMIN, group.getId(), user.getId());
     checkRequest(remainingAdmins > 0, "The last administrator user cannot be removed");
->>>>>>> ea8d74d2
   }
 
   private UserDto getUser(DbSession dbSession, String userLogin) {
